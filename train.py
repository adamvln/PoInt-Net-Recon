--- conflicted
+++ resolved
@@ -1,800 +1,401 @@
-<<<<<<< HEAD
-import os
-import argparse
-import torch
-import numpy as np
-import torch
-import torch.utils.data
-import torch.nn as nn
-import torch.optim as optim
-import time
-import sys
-import wandb
-from tqdm import tqdm
-from sklearn.neighbors import NearestNeighbors
-
-torch.backends.cudnn.enabled = False
-torch.backends.cudnn.deterministic = True
-torch.cuda.empty_cache()
-
-from utils import *
-from models.model import *
-from models.dataset import *
-
-def torch2img(tensor, h, w):
-    """
-    Convert a PyTorch tensor to a numpy image.
-
-    Parameters:
-    tensor (torch.Tensor): The input tensor.
-    h (int): The height of the output image.
-    w (int): The width of the output image.
-
-    Returns:
-    np.ndarray: The resulting image in numpy array format.
-    """
-    tensor = tensor.squeeze(0).detach().cpu().numpy()
-    tensor = tensor.reshape(3, h, w)
-    img = tensor.transpose(1, 2, 0)
-    img = img * 255.
-    return img
-
-def alb_smoothness_loss(pred_alb, n_neighbors,binary_mask_file_path = None, include_binary_mask = False, include_chroma_weights=False, luminance=None, chromaticity=None):
-    """
-    Calculate the albedo smoothness loss for the predicted albedo.
-
-    Parameters:
-    pred_alb (torch.Tensor): Predicted albedo tensor.
-    n_neighbors (int): Number of neighbors to consider for each point.
-    include_chroma_weights (bool): Flag to include chromaticity-based weights in the loss.
-    luminance (torch.Tensor): Luminance values for each point.
-    chromaticity (torch.Tensor): Chromaticity values for each point.
-
-    Returns:
-    torch.Tensor: Calculated albedo smoothness loss.
-    """
-
-    batch_size, num_channels, num_points = pred_alb.shape
-    total_loss = 0.0
-
-    # Load binary mask if included
-    binary_mask = None
-    if include_binary_mask and binary_mask_file_path:
-        binary_mask = np.load(binary_mask_file_path)
-
-    for b in range(batch_size):
-        # Reshape the tensor to two dimensions [num_points, num_channels] for NearestNeighbors
-        pred_alb_np = pred_alb[b].detach().cpu().numpy().T  # Transpose to get shape [num_points, num_channels]
-        # Apply KNN to find n_neighbors for each point
-        neigh = NearestNeighbors(n_neighbors=n_neighbors+1)  # +1 because point itself is included
-        neigh.fit(pred_alb_np)
-        distances, indices = neigh.kneighbors(pred_alb_np)
-        
-        # Vectorized computation of differences and norms
-        diffs = pred_alb_np[indices[:, 1:]] - pred_alb_np[:, np.newaxis]
-        norms = np.linalg.norm(diffs, axis=2)
-
-        # Compute weights if needed
-        if include_chroma_weights:
-            # Prepare batched chromaticity and luminance for vectorized computation
-            ch_i = chromaticity[b, :, :, np.newaxis]  # Shape: [2, N, 1]
-            ch_j = chromaticity[b, :, indices[:, 1:]] # Shape: [2, N, n_neighbors]
-            lum_i = luminance[b, :, np.newaxis]       # Shape: [N, 1]
-            lum_j = luminance[b, indices[:, 1:]]      # Shape: [N, n_neighbors]
-            # Compute weights for each point and its neighbors
-            weights = compute_weights_vectorized(ch_i, ch_j, lum_i, lum_j)
-            
-        if include_binary_mask:
-            weights = binary_mask[b]  # Assuming binary_mask has the same batch dimension
-            weighted_norms = weights[:, np.newaxis] * norms  # Apply weights to each neighbor pair
-        else:
-            weights = np.ones_like(norms)
-
-        # Compute the weighted smoothness loss for this point cloud
-        norms_tensor = torch.tensor(norms, device=pred_alb.device)
-        weights_tensor = torch.tensor(weights, device=pred_alb.device)
-        weighted_norms = weights_tensor * norms_tensor**2
-        batch_loss = torch.sum(weighted_norms) / num_points
-        total_loss += batch_loss
-
-    # Normalize the smoothness loss by the number of points
-    total_loss /= batch_size
-
-    # Convert the loss back to a torch tensor and return
-    return total_loss
-
-def shading_loss(pred_shd, img, n_neighbors):
-    """
-    Calculate the shading loss for a given batch of point clouds using vectorized operations.
-
-    Parameters:
-    pred_shd (torch.Tensor): Predicted shading tensor with shape [batch_size, 3, N].
-    img (torch.Tensor): Image tensor with shape [batch_size, 6, N].
-    n_neighbors (int): Number of neighbors to consider for each point.
-
-    Returns:
-    torch.Tensor: Calculated shading loss for the batch.
-    """
-    batch_size, _, num_points = pred_shd.shape
-    total_loss = 0.0
-
-    # Extract RGB channels from img
-    img_rgb = img[:, 3:, :]  # Shape: [batch_size, 3, N]
-
-    for b in range(batch_size):
-        # Reshape for compatibility with KNN
-        pred_shd_flat = pred_shd[b].permute(1, 0).detach().cpu().numpy()  # Shape: [N, 3]
-        img_rgb_flat = img_rgb[b].permute(1, 0).detach().cpu().numpy()  # Shape: [N, 3]
-        neigh = NearestNeighbors(n_neighbors=n_neighbors + 1)
-        neigh.fit(img_rgb_flat)
-        _, indices = neigh.kneighbors(img_rgb_flat)
-
-        # Vectorized computation of differences and norms
-        diffs_shd = pred_shd_flat[indices[:, 1:]] - pred_shd_flat[:, np.newaxis]
-        norms_shd = np.linalg.norm(diffs_shd, axis=2)
-        diffs_rgb = img_rgb_flat[indices[:, 1:]] - img_rgb_flat[:, np.newaxis]
-        norms_rgb = np.linalg.norm(diffs_rgb, axis=2)
-        norms_product = (1 / (1 + norms_rgb)) * norms_shd**2
-
-        # Compute shading loss
-        batch_loss = np.sum(norms_product) / num_points
-        total_loss += batch_loss
-
-    # Normalize the total loss by the number of batches
-    total_loss /= batch_size
-    final_loss = torch.tensor(total_loss, dtype=torch.float32, device=pred_shd.device)
-
-    return final_loss
-
-def train_model(network, train_loader, val_loader, optimizer, criterion, epochs, s1, s2,
-         b1, b2, include_loss_recon = True, include_loss_lid=False, include_loss_alb_smoothness = False, include_loss_shading = False, include_chroma_weights = False, loss_lid_coeff=1.0, loss_alb_smoothness_coeff = 1.0, loss_shading_coeff = 1.0):
-    """
-    Train the PoIntNet model.
-
-    Parameters:
-    network (torch.nn.Module): The neural network model.
-    train_loader (torch.utils.data.DataLoader): DataLoader for the training dataset.
-    optimizer (torch.optim.Optimizer): Optimizer for the training.
-    criterion (torch.nn.Module): Loss function.
-    epochs (int): Number of epochs to train.
-    include_loss_lid (bool): Flag to include loss_lid in the total loss computation.
-    loss_lid_coeff (float): Coefficient to scale the impact of loss_lid.
-
-    Returns:
-    None
-    """
-    print("The lidar loss coefficient is {}".format(loss_lid_coeff))
-    print("The albedo smoothness loss coefficient is {}".format(loss_alb_smoothness_coeff))
-    print("The shading loss coefficient is {}".format(loss_shading_coeff))
-    for epoch in range(epochs):
-        network.train()
-        running_loss = 0.0
-        for data in tqdm(train_loader):
-            # Load the data and transfer to GPU
-            img, norms, lid, fn = data
-            img, norms, lid = img.cuda(), norms.cuda(), lid.cuda()
-            # img os size (B,6,N)
-            luminance, chromaticity = None, None
-            if include_chroma_weights:
-                #lum of size (B,1,N) and chroma of size (B,2,N)
-                luminance, chromaticity = compute_luminance_and_chromaticity_batched(img)
-
-            # Zero the parameter gradients
-            optimizer.zero_grad()
-
-            # Forward pass
-            pred_shd, pred_alb = network(img, norms, point_pos_in=1, ShaderOnly=False)
-            gray_alb, gray_shd = point_cloud_to_grayscale_torch(pred_alb), point_cloud_to_grayscale_torch(pred_shd)
-
-            # Reconstruct the point cloud
-            reconstructed_pcd = reconstruct_image(pred_alb, pred_shd)
-            loss = 0
-            # Compute loss
-            if include_loss_recon:
-                loss += criterion(reconstructed_pcd, img[:,3:6])
-                print(f"loss_shading : {loss}")
-            
-            if include_loss_lid:
-                epsilon = 1e-8
-                lid_normalized = lid / 65535.0
-                loss_lid = torch.abs(gray_alb - s1 * lid_normalized - b1) + torch.abs(gray_shd - s2 * (gray_alb/(lid_normalized + epsilon)) - b2)
-                loss += loss_lid_coeff * loss_lid.mean()
-            
-            if include_loss_alb_smoothness:
-                loss += loss_alb_smoothness_coeff * alb_smoothness_loss(pred_alb, 10, include_chroma_weights, luminance, chromaticity)
-            if include_loss_shading:
-                loss += loss_shading_coeff * shading_loss(pred_shd, img, 10)
-            loss.backward()
-            optimizer.step()
-            running_loss += loss.item()
-
-            # Logging (e.g., with wandb)
-            wandb.log({"batch_loss": loss.item()})
-
-        epoch_loss = running_loss / len(train_loader)
-        wandb.log({"epoch_train_loss": epoch_loss, "epoch": epoch})
-        print(f"Epoch {epoch+1}/{epochs}, Loss: {running_loss/len(train_loader)}")
-        
-        # Validation phase
-        network.eval()
-        val_running_loss = 0.0
-        with torch.no_grad():
-            for val_data in tqdm(val_loader):
-                # Load the validation data and transfer to GPU
-                img, norms, lid, _ = val_data
-                img, norms, lid = img.cuda(), norms.cuda(), lid.cuda()
-
-                # Forward pass for validation
-                pred_shd, pred_alb = network(img, norms, point_pos_in=1, ShaderOnly=False)
-                gray_alb, gray_shd = point_cloud_to_grayscale_torch(pred_alb), point_cloud_to_grayscale_torch(pred_shd)
-
-                # Reconstruct the point cloud for validation
-                reconstructed_pcd = reconstruct_image(pred_alb, pred_shd)
-                val_loss = 0
-
-                # Compute validation loss
-                if include_loss_recon:
-                    val_loss += criterion(reconstructed_pcd, img[:,3:6])
-                
-                if include_loss_lid:
-                    epsilon = 1e-8
-                    lid_normalized = lid / 65535.0
-                    loss_lid = torch.abs(gray_alb - s1 * lid_normalized - b1) + torch.abs(gray_shd - s2 * (gray_alb/(lid_normalized + epsilon)) - b2)
-                    val_loss += loss_lid_coeff * loss_lid.mean()
-
-                if include_loss_alb_smoothness:
-                    val_loss += loss_alb_smoothness_coeff * alb_smoothness_loss(pred_alb, 10, include_chroma_weights, luminance, chromaticity)
-                    
-                if include_loss_shading:
-                    val_loss += loss_shading_coeff * shading_loss(pred_shd, img, 10)
-                
-                # Accumulate the validation loss
-                val_running_loss += val_loss.item()
-        
-        # Calculate average validation loss for the epoch
-        epoch_val_loss = val_running_loss / len(val_loader)
-
-        # Log validation loss to wandb
-        wandb.log({"epoch_val_loss": epoch_val_loss, "epoch": epoch})
-
-        print(f"Epoch {epoch+1}/{epochs}, Validation Loss: {epoch_val_loss}")
-
-def setup_network(model_path):
-    """
-    Set up and return the PointNet network.
-
-    Returns:
-    torch.nn.Module: The initialized PointNet network.
-    """
-    PoIntNet = PoInt_Net(k=3)
-    network = PoIntNet.cuda()
-
-    # Load the entire checkpoint
-    checkpoint = torch.load(model_path)
-
-    # Extract only the model's state_dict
-    if 'model_state_dict' in checkpoint:
-        network.load_state_dict(checkpoint['model_state_dict'])
-    else:
-        # If the model_state_dict key is not present, assume the entire file is the state_dict
-        network.load_state_dict(checkpoint)
-
-    return network
-
-def main_train():
-    """
-    Main training function. Parses command-line arguments, initializes the model,
-    dataloader, loss function, and optimizer, then starts the training process.
-    """
-    # Parse command-line arguments
-    parser = argparse.ArgumentParser()
-    parser.add_argument('--epochs', type=int, default=30, help='number of epochs to train for')
-    parser.add_argument('--batch_size', type=int, default=4, help='input batch size')
-    parser.add_argument('--lr', type=float, default=0.01, help='learning rate')
-
-    parser.add_argument('--workers', type=int, default=0, help='number of data loading workers')
-    parser.add_argument('--gpu_ids', type=str, default='0', help='choose GPU')
-    
-    parser.add_argument('--path_to_train_pc', type=str, default='./Data/pcd/pcd_split_0.3_train/', help='path to train data')
-    parser.add_argument('--path_to_train_nm', type=str, default='./Data/gts/nm_split_0.3_train/', help='path to train data')
-    parser.add_argument('--path_to_val_pc', type=str, default='./Data/pcd/pcd_split_0.3_val/', help='path to val data')
-    parser.add_argument('--path_to_val_nm', type=str, default='./Data/gts/nm_split_0.3_val/', help='path to val data')
-
-    parser.add_argument('--save_model_path', type=str, default='./pre_trained_model/shd_{lr:.4f}_{loss_shading_coeff:4f}.pth', help='path to save the trained model')
-    
-    parser.add_argument('--include_loss_recon', type=bool, default=True, help='whether to include reconstruction loss in the total loss computation')
-    parser.add_argument('--include_loss_alb_smoothness', type=bool, default=False, help='whether to include albedo smoothness loss in the total loss computation')
-    parser.add_argument('--include_loss_lid', type=bool, default=False, help='whether to include loss_lid in the total loss computation')
-    parser.add_argument('--include_loss_shading', type=bool, default=False, help='whether to include shading loss in the total loss computation')
-    
-    parser.add_argument('--loss_lid_coeff', type=float, default=1.0, help='coefficient to scale the impact of loss_lid')
-    parser.add_argument('--loss_alb_smoothness_coeff', type=float, default=1.0, help='coefficient to scale the impact of albedo smoothness loss')
-    parser.add_argument('--loss_shading_coeff', type=float, default=1.0, help='coefficient to scale the impact of shading loss')
-    parser.add_argument('--include_chroma_weights', type=bool, default=False, help='whether to include chroma weights in the total loss computation')
-    
-    opt = parser.parse_args()
-
-    extract_substring = lambda fp: fp[fp.rfind("/") + 1:fp.rfind(".")] if fp.rfind("/") != -1 and fp.rfind(".") != -1 and fp.rfind(".") > fp.rfind("/") else ""
-
-    if opt.include_loss_alb_smoothness == True and opt.include_loss_shading == False:
-        opt.save_model_path = f'./pre_trained_model/albedo_only_{opt.loss_alb_smoothness_coeff:4f}_{opt.lr:.4f}_{opt.batch_size}.pth'
-        wandb_name = extract_substring(opt.save_model_path)
-
-    if opt.include_loss_alb_smoothness == False and opt.include_loss_shading == True:
-        opt.save_model_path = f'./pre_trained_model/shading_only_{opt.loss_shading_coeff:4f}_{opt.lr:.4f}_{opt.batch_size}.pth'
-        wandb_name = extract_substring(opt.save_model_path)
-
-    if opt.include_loss_alb_smoothness == True and opt.include_chroma_weights == True:
-        opt.save_model_path = f'./pre_trained_model/albedo_chroma_{opt.loss_alb_smoothness_coeff:4f}_{opt.lr:.4f}_{opt.batch_size}.pth'
-        wandb_name = extract_substring(opt.save_model_path)
-
-    
-    wandb.init(project="iid_pc", name =wandb_name ,config={
-    "epochs": opt.epochs,
-    "batch_size": opt.batch_size,
-    "learning_rate": opt.lr,
-    "loss_lid_coeff" : opt.loss_lid_coeff,
-    "s1_init": 1.0,
-    "s2_init": 1.0,
-    "b1_init": 0.0,
-    "b2_init": 0.0,
-})
-    # Format the save_model_path with the learning rate
-    # opt.save_model_path = opt.save_model_path.format(lr=opt.lr, loss_shading_coeff=opt.loss_shading_coeff)
-
-    # Initialize wandb
-    # wandb.init(project="iid_pc", name =f"shd_{opt.loss_shading_coeff}_lr_{opt.lr}_bs_{opt.batch_size}" ,config={
-    #     "epochs": opt.epochs,
-    #     "batch_size": opt.batch_size,
-    #     "learning_rate": opt.lr,
-    #     "loss_lid_coeff" : opt.loss_lid_coeff,
-    #     "s1_init": 1.0,
-    #     "s2_init": 1.0,
-    #     "b1_init": 0.0,
-    #     "b2_init": 0.0,
-    # })
-
-    # wandb.init(project="iid_pc", name=f"lr_{wandb.config.learning_rate}_batch_{wandb.config.batch_size}")
-    config = wandb.config
-    # Set the GPU
-    os.environ["CUDA_VISIBLE_DEVICES"] = opt.gpu_ids
-
-    # Load dataset and create DataLoader
-    train_set = PcdIID_Recon(opt.path_to_train_pc, opt.path_to_train_nm, 
-                           train=True)
-    val_set = PcdIID_Recon(opt.path_to_val_pc, opt.path_to_val_nm, 
-                           train=False)
-    train_loader = torch.utils.data.DataLoader(train_set, batch_size=opt.batch_size, 
-                                             shuffle=False, num_workers=opt.workers, 
-                                             collate_fn=custom_collate_fn, drop_last=True)
-
-    val_loader = torch.utils.data.DataLoader(val_set, batch_size=opt.batch_size, 
-                                             shuffle=False, num_workers=opt.workers, 
-                                             collate_fn=custom_collate_fn, drop_last=True)
-    # Initialize the network
-    network = setup_network('./pre_trained_model/all_intrinsic.pth')
-    s1 = nn.Parameter(torch.tensor([wandb.config.s1_init], device='cuda'))
-    s2 = nn.Parameter(torch.tensor([wandb.config.s2_init], device='cuda'))
-    b1 = nn.Parameter(torch.tensor([wandb.config.b1_init], device='cuda'))
-    b2 = nn.Parameter(torch.tensor([wandb.config.b2_init], device='cuda'))
-
-    # Define the loss function and optimizer
-    criterion = nn.MSELoss()
-    optimizer = optim.SGD([
-        {'params': network.parameters()},
-        {'params': [s1, s2, b1, b2]}
-    ], lr=opt.lr)
-
-    # Start the training    
-    train_model(network, train_loader, val_loader, optimizer, criterion, opt.epochs, s1, s2, b1, b2, opt.include_loss_recon, opt.include_loss_lid, opt.include_loss_alb_smoothness, opt.include_loss_shading, opt.include_chroma_weights, opt.loss_lid_coeff, opt.loss_alb_smoothness_coeff, opt.loss_shading_coeff)
-
-    # Save the trained model
-    torch.save({
-        'model_state_dict': network.state_dict(),
-        's1': s1.item(),
-        's2': s2.item(),
-        'b1': b1.item(),
-        'b2': b2.item()
-    }, opt.save_model_path)
-
-    wandb.save(opt.save_model_path)
-    wandb.finish()
-
-if __name__ == "__main__":
-    main_train()
-=======
-import os
-import argparse
-import torch
-import numpy as np
-import torch
-import torch.utils.data
-import torch.nn as nn
-import torch.optim as optim
-import time
-import sys
-import wandb
-from tqdm import tqdm
-from sklearn.neighbors import NearestNeighbors
-
-torch.backends.cudnn.enabled = False
-torch.backends.cudnn.deterministic = True
-torch.cuda.empty_cache()
-
-from utils import *
-from models.model import *
-from models.dataset import *
-
-def torch2img(tensor, h, w):
-    """
-    Convert a PyTorch tensor to a numpy image.
-
-    Parameters:
-    tensor (torch.Tensor): The input tensor.
-    h (int): The height of the output image.
-    w (int): The width of the output image.
-
-    Returns:
-    np.ndarray: The resulting image in numpy array format.
-    """
-    tensor = tensor.squeeze(0).detach().cpu().numpy()
-    tensor = tensor.reshape(3, h, w)
-    img = tensor.transpose(1, 2, 0)
-    img = img * 255.
-    return img
-
-def alb_smoothness_loss(pred_alb, n_neighbors,binary_mask_file_path = None, include_binary_mask = False, include_chroma_weights=False, luminance=None, chromaticity=None):
-    """
-    Calculate the albedo smoothness loss for the predicted albedo.
-
-    Parameters:
-    pred_alb (torch.Tensor): Predicted albedo tensor.
-    n_neighbors (int): Number of neighbors to consider for each point.
-    include_chroma_weights (bool): Flag to include chromaticity-based weights in the loss.
-    luminance (torch.Tensor): Luminance values for each point.
-    chromaticity (torch.Tensor): Chromaticity values for each point.
-
-    Returns:
-    torch.Tensor: Calculated albedo smoothness loss.
-    """
-
-    batch_size, num_channels, num_points = pred_alb.shape
-    total_loss = 0.0
-
-    # Load binary mask if included
-    binary_mask = None
-    if include_binary_mask and binary_mask_file_path:
-        binary_mask = np.load(binary_mask_file_path)
-
-    for b in range(batch_size):
-        # Reshape the tensor to two dimensions [num_points, num_channels] for NearestNeighbors
-        pred_alb_np = pred_alb[b].detach().cpu().numpy().T  # Transpose to get shape [num_points, num_channels]
-        # Apply KNN to find n_neighbors for each point
-        neigh = NearestNeighbors(n_neighbors=n_neighbors+1)  # +1 because point itself is included
-        neigh.fit(pred_alb_np)
-        distances, indices = neigh.kneighbors(pred_alb_np)
-        
-        # Vectorized computation of differences and norms
-        diffs = pred_alb_np[indices[:, 1:]] - pred_alb_np[:, np.newaxis]
-        norms = np.linalg.norm(diffs, axis=2)
-
-        # Compute weights if needed
-        if include_chroma_weights:
-            # Prepare batched chromaticity and luminance for vectorized computation
-            ch_i = chromaticity[b, :, :, np.newaxis]  # Shape: [2, N, 1]
-            ch_j = chromaticity[b, :, indices[:, 1:]] # Shape: [2, N, n_neighbors]
-            lum_i = luminance[b, :, np.newaxis]       # Shape: [N, 1]
-            lum_j = luminance[b, indices[:, 1:]]      # Shape: [N, n_neighbors]
-            # Compute weights for each point and its neighbors
-            weights = compute_weights_vectorized(ch_i, ch_j, lum_i, lum_j)
-            
-        if include_binary_mask:
-            weights = binary_mask[b]  # Assuming binary_mask has the same batch dimension
-            weighted_norms = weights[:, np.newaxis] * norms  # Apply weights to each neighbor pair
-        else:
-            weights = np.ones_like(norms)
-
-        # Compute the weighted smoothness loss for this point cloud
-        norms_tensor = torch.tensor(norms, device=pred_alb.device)
-        weights_tensor = torch.tensor(weights, device=pred_alb.device)
-        weighted_norms = weights_tensor * norms_tensor**2
-        batch_loss = torch.sum(weighted_norms)
-        total_loss += batch_loss
-
-    # Normalize the smoothness loss by the number of points
-    total_loss /= batch_size
-
-    # Convert the loss back to a torch tensor and return
-    return total_loss
-
-def shading_loss(pred_shd, img, n_neighbors):
-    """
-    Calculate the shading loss for a given batch of point clouds using vectorized operations.
-
-    Parameters:
-    pred_shd (torch.Tensor): Predicted shading tensor with shape [batch_size, 3, N].
-    img (torch.Tensor): Image tensor with shape [batch_size, 6, N].
-    n_neighbors (int): Number of neighbors to consider for each point.
-
-    Returns:
-    torch.Tensor: Calculated shading loss for the batch.
-    """
-    batch_size, _, num_points = pred_shd.shape
-    total_loss = 0.0
-
-    # Extract RGB channels from img
-    img_rgb = img[:, 3:, :]  # Shape: [batch_size, 3, N]
-
-    for b in range(batch_size):
-        # Reshape for compatibility with KNN
-        pred_shd_flat = pred_shd[b].permute(1, 0).detach().cpu().numpy()  # Shape: [N, 3]
-        img_rgb_flat = img_rgb[b].permute(1, 0).detach().cpu().numpy()  # Shape: [N, 3]
-        neigh = NearestNeighbors(n_neighbors=n_neighbors + 1)
-        neigh.fit(img_rgb_flat)
-        _, indices = neigh.kneighbors(img_rgb_flat)
-
-        # Vectorized computation of differences and norms
-        diffs_shd = pred_shd_flat[indices[:, 1:]] - pred_shd_flat[:, np.newaxis]
-        norms_shd = np.linalg.norm(diffs_shd, axis=2)
-        diffs_rgb = img_rgb_flat[indices[:, 1:]] - img_rgb_flat[:, np.newaxis]
-        norms_rgb = np.linalg.norm(diffs_rgb, axis=2)
-        norms_product = (1 / (1 + norms_rgb)) * norms_shd**2
-
-        # Compute shading loss
-        batch_loss = np.sum(norms_product)
-        total_loss += batch_loss
-
-    # Normalize the total loss by the number of batches
-    total_loss /= batch_size
-    final_loss = torch.tensor(total_loss, dtype=torch.float32, device=pred_shd.device)
-
-    return final_loss
-
-def train_model(network, train_loader, val_loader, optimizer, criterion, epochs, s1, s2,
-         b1, b2, include_loss_recon = True, include_loss_lid=False, include_loss_alb_smoothness = False, include_loss_shading = False, include_chroma_weights = False, loss_recon_coeff = 1, loss_lid_coeff=1.0, loss_alb_smoothness_coeff = 1.0, loss_shading_coeff = 1.0):
-    """
-    Train the PoIntNet model.
-
-    Parameters:
-    network (torch.nn.Module): The neural network model.
-    train_loader (torch.utils.data.DataLoader): DataLoader for the training dataset.
-    optimizer (torch.optim.Optimizer): Optimizer for the training.
-    criterion (torch.nn.Module): Loss function.
-    epochs (int): Number of epochs to train.
-    include_loss_lid (bool): Flag to include loss_lid in the total loss computation.
-    loss_lid_coeff (float): Coefficient to scale the impact of loss_lid.
-
-    Returns:
-    None
-    """
-    print("The lidar loss coefficient is {}".format(loss_lid_coeff))
-    print("The albedo smoothness loss coefficient is {}".format(loss_alb_smoothness_coeff))
-    print("The shading loss coefficient is {}".format(loss_shading_coeff))
-    for epoch in range(epochs):
-        network.train()
-        running_loss = 0.0
-        for data in tqdm(train_loader):
-            # Load the data and transfer to GPU
-            img, norms, lid, fn = data
-            img, norms, lid = img.cuda(), norms.cuda(), lid.cuda()
-            # img os size (B,6,N)
-            luminance, chromaticity = None, None
-            if include_chroma_weights:
-                #lum of size (B,1,N) and chroma of size (B,2,N)
-                luminance, chromaticity = compute_luminance_and_chromaticity_batched(img)
-
-            # Zero the parameter gradients
-            optimizer.zero_grad()
-
-            # Forward pass
-            pred_shd, pred_alb = network(img, norms, point_pos_in=1, ShaderOnly=False)
-            gray_alb, gray_shd = point_cloud_to_grayscale_torch(pred_alb), point_cloud_to_grayscale_torch(pred_shd)
-
-            # Reconstruct the point cloud
-            reconstructed_pcd = reconstruct_image(pred_alb, pred_shd)
-            loss = 0
-            # Compute loss
-            if include_loss_recon:
-                loss += loss_recon_coeff * criterion(reconstructed_pcd, img[:,3:6])
-            
-            if include_loss_lid:
-                epsilon = 1e-8
-                lid_normalized = lid / 65535.0
-                loss_lid = torch.abs(gray_alb - s1 * lid_normalized - b1) + torch.abs(gray_shd - s2 * (gray_alb/(lid_normalized + epsilon)) - b2)
-                loss += loss_lid_coeff * loss_lid.mean()
-            
-            if include_loss_alb_smoothness:
-                loss += loss_alb_smoothness_coeff * alb_smoothness_loss(pred_alb, 10, include_chroma_weights, luminance, chromaticity)
-            if include_loss_shading:
-                loss += loss_shading_coeff * shading_loss(pred_shd, img, 10)
-            loss.backward()
-            optimizer.step()
-            running_loss += loss.item()
-            for name, parameter in network.named_parameters():
-                if parameter.grad is not None:
-                    print(name,parameter[0:20])
-                    if (parameter.grad == 0).all():
-                        print("Yes")
-            # Logging (e.g., with wandb)
-            wandb.log({"batch_loss": loss.item()})
-
-        epoch_loss = running_loss / len(train_loader)
-        wandb.log({"epoch_train_loss": epoch_loss, "epoch": epoch})
-        print(f"Epoch {epoch+1}/{epochs}, Loss: {running_loss/len(train_loader)}")
-        
-        # Validation phase
-        network.eval()
-        val_running_loss = 0.0
-        with torch.no_grad():
-            for val_data in tqdm(val_loader):
-                # Load the validation data and transfer to GPU
-                img, norms, lid, _ = val_data
-                img, norms, lid = img.cuda(), norms.cuda(), lid.cuda()
-
-                # Forward pass for validation
-                pred_shd, pred_alb = network(img, norms, point_pos_in=1, ShaderOnly=False)
-                gray_alb, gray_shd = point_cloud_to_grayscale_torch(pred_alb), point_cloud_to_grayscale_torch(pred_shd)
-
-                # Reconstruct the point cloud for validation
-                reconstructed_pcd = reconstruct_image(pred_alb, pred_shd)
-                val_loss = 0
-
-                # Compute validation loss
-                if include_loss_recon:
-                    val_loss += loss_recon_coeff * criterion(reconstructed_pcd, img[:,3:6])
-                
-                if include_loss_lid:
-                    epsilon = 1e-8
-                    lid_normalized = lid / 65535.0
-                    loss_lid = torch.abs(gray_alb - s1 * lid_normalized - b1) + torch.abs(gray_shd - s2 * (gray_alb/(lid_normalized + epsilon)) - b2)
-                    val_loss += loss_lid_coeff * loss_lid.mean()
-
-                if include_loss_alb_smoothness:
-                    val_loss += loss_alb_smoothness_coeff * alb_smoothness_loss(pred_alb, 10, include_chroma_weights, luminance, chromaticity)
-                    
-                if include_loss_shading:
-                    val_loss += loss_shading_coeff * shading_loss(pred_shd, img, 10)
-                
-                # Accumulate the validation loss
-                val_running_loss += val_loss.item()
-        
-        # Calculate average validation loss for the epoch
-        epoch_val_loss = val_running_loss / len(val_loader)
-
-        # Log validation loss to wandb
-        wandb.log({"epoch_val_loss": epoch_val_loss, "epoch": epoch})
-
-        print(f"Epoch {epoch+1}/{epochs}, Validation Loss: {epoch_val_loss}")
-
-def setup_network(model_path):
-    """
-    Set up and return the PointNet network.
-
-    Returns:
-    torch.nn.Module: The initialized PointNet network.
-    """
-    PoIntNet = PoInt_Net(k=3)
-    network = PoIntNet.cuda()
-
-    # Load the entire checkpoint
-    checkpoint = torch.load(model_path)
-
-    # Extract only the model's state_dict
-    if 'model_state_dict' in checkpoint:
-        network.load_state_dict(checkpoint['model_state_dict'])
-    else:
-        # If the model_state_dict key is not present, assume the entire file is the state_dict
-        network.load_state_dict(checkpoint)
-
-    return network
-
-def main_train():
-    """
-    Main training function. Parses command-line arguments, initializes the model,
-    dataloader, loss function, and optimizer, then starts the training process.
-    """
-    # Parse command-line arguments
-    parser = argparse.ArgumentParser()
-    parser.add_argument('--epochs', type=int, default=30, help='number of epochs to train for')
-    parser.add_argument('--batch_size', type=int, default=4, help='input batch size')
-    parser.add_argument('--lr', type=float, default=0.1, help='learning rate')
-
-    parser.add_argument('--workers', type=int, default=0, help='number of data loading workers')
-    parser.add_argument('--gpu_ids', type=str, default='0', help='choose GPU')
-    
-    parser.add_argument('--path_to_train_pc', type=str, default='./Data/pcd/pcd_split_0.5_train_test/', help='path to train data')
-    parser.add_argument('--path_to_train_nm', type=str, default='./Data/gts/nm_split_0.5_train_test/', help='path to train data')
-    parser.add_argument('--path_to_val_pc', type=str, default='./Data/pcd/pcd_split_0.5_val/', help='path to val data')
-    parser.add_argument('--path_to_val_nm', type=str, default='./Data/gts/nm_split_0.5_val/', help='path to val data')
-
-    parser.add_argument('--save_model_path', type=str, default='./pre_trained_model/shd_{lr:.4f}_{loss_shading_coeff:4f}.pth', help='path to save the trained model')
-    
-    parser.add_argument('--include_loss_recon', type=bool, default=True, help='whether to include reconstruction loss in the total loss computation')
-    parser.add_argument('--include_loss_alb_smoothness', type=bool, default=False, help='whether to include albedo smoothness loss in the total loss computation')
-    parser.add_argument('--include_loss_lid', type=bool, default=False, help='whether to include loss_lid in the total loss computation')
-    parser.add_argument('--include_loss_shading', type=bool, default=False, help='whether to include shading loss in the total loss computation')
-    
-    parser.add_argument('--loss_recon_coeff', type=float, default=1.0, help='coefficient to scale the impact of recon_lid')
-    parser.add_argument('--loss_lid_coeff', type=float, default=1.0, help='coefficient to scale the impact of loss_lid')
-    parser.add_argument('--loss_alb_smoothness_coeff', type=float, default=1.0, help='coefficient to scale the impact of albedo smoothness loss')
-    parser.add_argument('--loss_shading_coeff', type=float, default=1.0, help='coefficient to scale the impact of shading loss')
-    parser.add_argument('--include_chroma_weights', type=bool, default=False, help='whether to include chroma weights in the total loss computation')
-    
-    opt = parser.parse_args()
-
-    extract_substring = lambda fp: fp[fp.rfind("/") + 1:fp.rfind(".")] if fp.rfind("/") != -1 and fp.rfind(".") != -1 and fp.rfind(".") > fp.rfind("/") else ""
-
-    if opt.include_loss_alb_smoothness == True and opt.include_loss_shading == False:
-        opt.save_model_path = f'./pre_trained_model/albedo_only_{opt.loss_alb_smoothness_coeff:4f}_{opt.lr:.4f}_{opt.batch_size}.pth'
-        wandb_name = extract_substring(opt.save_model_path)
-
-    if opt.include_loss_alb_smoothness == False and opt.include_loss_shading == True:
-        opt.save_model_path = f'./pre_trained_model/shading_only_{opt.loss_shading_coeff:4f}_{opt.lr:.4f}_{opt.batch_size}.pth'
-        wandb_name = extract_substring(opt.save_model_path)
-
-    if opt.include_loss_alb_smoothness == True and opt.include_chroma_weights == True:
-        opt.save_model_path = f'./pre_trained_model/albedo_chroma_{opt.loss_alb_smoothness_coeff:4f}_{opt.lr:.4f}_{opt.batch_size}.pth'
-        wandb_name = extract_substring(opt.save_model_path)
-    else:
-        wandb_name = f'recon_only_{opt.lr}_{opt.batch_size}'
-
-    
-    wandb.init(project="iid_pc", name =wandb_name ,config={
-    "epochs": opt.epochs,
-    "batch_size": opt.batch_size,
-    "learning_rate": opt.lr,
-    "loss_lid_coeff" : opt.loss_lid_coeff,
-    "s1_init": 1.0,
-    "s2_init": 1.0,
-    "b1_init": 0.0,
-    "b2_init": 0.0,
-})
-
-    config = wandb.config
-    # Set the GPU
-    os.environ["CUDA_VISIBLE_DEVICES"] = opt.gpu_ids
-
-    # Load dataset and create DataLoader
-    train_set = PcdIID_Recon(opt.path_to_train_pc, opt.path_to_train_nm, 
-                           train=True)
-    val_set = PcdIID_Recon(opt.path_to_val_pc, opt.path_to_val_nm, 
-                           train=False)
-    train_loader = torch.utils.data.DataLoader(train_set, batch_size=opt.batch_size, 
-                                             shuffle=False, num_workers=opt.workers, 
-                                             collate_fn=custom_collate_fn, drop_last=True)
-    print(len(train_loader))
-    val_loader = torch.utils.data.DataLoader(val_set, batch_size=opt.batch_size, 
-                                             shuffle=False, num_workers=opt.workers, 
-                                             collate_fn=custom_collate_fn, drop_last=True)
-    # Initialize the network
-    network = setup_network('./pre_trained_model/all_intrinsic.pth')
-    s1 = nn.Parameter(torch.tensor([1.0], device='cuda'))
-    s2 = nn.Parameter(torch.tensor([1.0], device='cuda'))
-    b1 = nn.Parameter(torch.tensor([0.0], device='cuda'))
-    b2 = nn.Parameter(torch.tensor([0.0], device='cuda'))
-
-    # Define the loss function and optimizer
-    criterion = nn.MSELoss(reduction = 'sum')
-    optimizer = optim.SGD([
-        {'params': network.parameters()},
-        {'params': [s1, s2, b1, b2]}
-    ], lr=opt.lr)
-
-    # Start the training    
-    train_model(network, train_loader, val_loader, optimizer, criterion, opt.epochs, s1, s2, b1, b2, opt.include_loss_recon, opt.include_loss_lid, opt.include_loss_alb_smoothness, opt.include_loss_shading, opt.include_chroma_weights, opt.loss_recon_coeff, opt.loss_lid_coeff, opt.loss_alb_smoothness_coeff, opt.loss_shading_coeff)
-
-    # Save the trained model
-    torch.save({
-        'model_state_dict': network.state_dict(),
-        's1': s1.item(),
-        's2': s2.item(),
-        'b1': b1.item(),
-        'b2': b2.item()
-    }, opt.save_model_path)
-
-    wandb.save(opt.save_model_path)
-    wandb.finish()
-
-if __name__ == "__main__":
-    main_train()
->>>>>>> 8024efec
+import os
+import argparse
+import torch
+import numpy as np
+import torch
+import torch.utils.data
+import torch.nn as nn
+import torch.optim as optim
+import time
+import sys
+import wandb
+from tqdm import tqdm
+from sklearn.neighbors import NearestNeighbors
+
+torch.backends.cudnn.enabled = False
+torch.backends.cudnn.deterministic = True
+torch.cuda.empty_cache()
+
+from utils import *
+from models.model import *
+from models.dataset import *
+
+def torch2img(tensor, h, w):
+    """
+    Convert a PyTorch tensor to a numpy image.
+
+    Parameters:
+    tensor (torch.Tensor): The input tensor.
+    h (int): The height of the output image.
+    w (int): The width of the output image.
+
+    Returns:
+    np.ndarray: The resulting image in numpy array format.
+    """
+    tensor = tensor.squeeze(0).detach().cpu().numpy()
+    tensor = tensor.reshape(3, h, w)
+    img = tensor.transpose(1, 2, 0)
+    img = img * 255.
+    return img
+
+def alb_smoothness_loss(pred_alb, n_neighbors,binary_mask_file_path = None, include_binary_mask = False, include_chroma_weights=False, luminance=None, chromaticity=None):
+    """
+    Calculate the albedo smoothness loss for the predicted albedo.
+
+    Parameters:
+    pred_alb (torch.Tensor): Predicted albedo tensor.
+    n_neighbors (int): Number of neighbors to consider for each point.
+    include_chroma_weights (bool): Flag to include chromaticity-based weights in the loss.
+    luminance (torch.Tensor): Luminance values for each point.
+    chromaticity (torch.Tensor): Chromaticity values for each point.
+
+    Returns:
+    torch.Tensor: Calculated albedo smoothness loss.
+    """
+
+    batch_size, num_channels, num_points = pred_alb.shape
+    total_loss = 0.0
+
+    # Load binary mask if included
+    binary_mask = None
+    if include_binary_mask and binary_mask_file_path:
+        binary_mask = np.load(binary_mask_file_path)
+
+    for b in range(batch_size):
+        # Reshape the tensor to two dimensions [num_points, num_channels] for NearestNeighbors
+        pred_alb_np = pred_alb[b].detach().cpu().numpy().T  # Transpose to get shape [num_points, num_channels]
+        # Apply KNN to find n_neighbors for each point
+        neigh = NearestNeighbors(n_neighbors=n_neighbors+1)  # +1 because point itself is included
+        neigh.fit(pred_alb_np)
+        distances, indices = neigh.kneighbors(pred_alb_np)
+        
+        # Vectorized computation of differences and norms
+        diffs = pred_alb_np[indices[:, 1:]] - pred_alb_np[:, np.newaxis]
+        norms = np.linalg.norm(diffs, axis=2)
+
+        # Compute weights if needed
+        if include_chroma_weights:
+            # Prepare batched chromaticity and luminance for vectorized computation
+            ch_i = chromaticity[b, :, :, np.newaxis]  # Shape: [2, N, 1]
+            ch_j = chromaticity[b, :, indices[:, 1:]] # Shape: [2, N, n_neighbors]
+            lum_i = luminance[b, :, np.newaxis]       # Shape: [N, 1]
+            lum_j = luminance[b, indices[:, 1:]]      # Shape: [N, n_neighbors]
+            # Compute weights for each point and its neighbors
+            weights = compute_weights_vectorized(ch_i, ch_j, lum_i, lum_j)
+            
+        if include_binary_mask:
+            weights = binary_mask[b]  # Assuming binary_mask has the same batch dimension
+            weighted_norms = weights[:, np.newaxis] * norms  # Apply weights to each neighbor pair
+        else:
+            weights = np.ones_like(norms)
+
+        # Compute the weighted smoothness loss for this point cloud
+        norms_tensor = torch.tensor(norms, device=pred_alb.device)
+        weights_tensor = torch.tensor(weights, device=pred_alb.device)
+        weighted_norms = weights_tensor * norms_tensor**2
+        batch_loss = torch.sum(weighted_norms)
+        total_loss += batch_loss
+
+    # Normalize the smoothness loss by the number of points
+    total_loss /= batch_size
+
+    # Convert the loss back to a torch tensor and return
+    return total_loss
+
+def shading_loss(pred_shd, img, n_neighbors):
+    """
+    Calculate the shading loss for a given batch of point clouds using vectorized operations.
+
+    Parameters:
+    pred_shd (torch.Tensor): Predicted shading tensor with shape [batch_size, 3, N].
+    img (torch.Tensor): Image tensor with shape [batch_size, 6, N].
+    n_neighbors (int): Number of neighbors to consider for each point.
+
+    Returns:
+    torch.Tensor: Calculated shading loss for the batch.
+    """
+    batch_size, _, num_points = pred_shd.shape
+    total_loss = 0.0
+
+    # Extract RGB channels from img
+    img_rgb = img[:, 3:, :]  # Shape: [batch_size, 3, N]
+
+    for b in range(batch_size):
+        # Reshape for compatibility with KNN
+        pred_shd_flat = pred_shd[b].permute(1, 0).detach().cpu().numpy()  # Shape: [N, 3]
+        img_rgb_flat = img_rgb[b].permute(1, 0).detach().cpu().numpy()  # Shape: [N, 3]
+        neigh = NearestNeighbors(n_neighbors=n_neighbors + 1)
+        neigh.fit(img_rgb_flat)
+        _, indices = neigh.kneighbors(img_rgb_flat)
+
+        # Vectorized computation of differences and norms
+        diffs_shd = pred_shd_flat[indices[:, 1:]] - pred_shd_flat[:, np.newaxis]
+        norms_shd = np.linalg.norm(diffs_shd, axis=2)
+        diffs_rgb = img_rgb_flat[indices[:, 1:]] - img_rgb_flat[:, np.newaxis]
+        norms_rgb = np.linalg.norm(diffs_rgb, axis=2)
+        norms_product = (1 / (1 + norms_rgb)) * norms_shd**2
+
+        # Compute shading loss
+        batch_loss = np.sum(norms_product)
+        total_loss += batch_loss
+
+    # Normalize the total loss by the number of batches
+    total_loss /= batch_size
+    final_loss = torch.tensor(total_loss, dtype=torch.float32, device=pred_shd.device)
+
+    return final_loss
+
+def train_model(network, train_loader, val_loader, optimizer, criterion, epochs, s1, s2,
+         b1, b2, include_loss_recon = True, include_loss_lid=False, include_loss_alb_smoothness = False, include_loss_shading = False, include_chroma_weights = False, loss_recon_coeff = 1, loss_lid_coeff=1.0, loss_alb_smoothness_coeff = 1.0, loss_shading_coeff = 1.0):
+    """
+    Train the PoIntNet model.
+
+    Parameters:
+    network (torch.nn.Module): The neural network model.
+    train_loader (torch.utils.data.DataLoader): DataLoader for the training dataset.
+    optimizer (torch.optim.Optimizer): Optimizer for the training.
+    criterion (torch.nn.Module): Loss function.
+    epochs (int): Number of epochs to train.
+    include_loss_lid (bool): Flag to include loss_lid in the total loss computation.
+    loss_lid_coeff (float): Coefficient to scale the impact of loss_lid.
+
+    Returns:
+    None
+    """
+    print("The lidar loss coefficient is {}".format(loss_lid_coeff))
+    print("The albedo smoothness loss coefficient is {}".format(loss_alb_smoothness_coeff))
+    print("The shading loss coefficient is {}".format(loss_shading_coeff))
+    print("The shading loss coefficient is {}".format(loss_shading_coeff))
+    for epoch in range(epochs):
+        network.train()
+        running_loss = 0.0
+        for data in tqdm(train_loader):
+            # Load the data and transfer to GPU
+            img, norms, lid, fn = data
+            img, norms, lid = img.cuda(), norms.cuda(), lid.cuda()
+            # img os size (B,6,N)
+            luminance, chromaticity = None, None
+            if include_chroma_weights:
+                #lum of size (B,1,N) and chroma of size (B,2,N)
+                luminance, chromaticity = compute_luminance_and_chromaticity_batched(img)
+
+            # Zero the parameter gradients
+            optimizer.zero_grad()
+
+            # Forward pass
+            pred_shd, pred_alb = network(img, norms, point_pos_in=1, ShaderOnly=False)
+            gray_alb, gray_shd = point_cloud_to_grayscale_torch(pred_alb), point_cloud_to_grayscale_torch(pred_shd)
+
+            # Reconstruct the point cloud
+            reconstructed_pcd = reconstruct_image(pred_alb, pred_shd)
+            loss = 0
+            # Compute loss
+            if include_loss_recon:
+                loss += loss_recon_coeff * criterion(reconstructed_pcd, img[:,3:6])
+            
+            if include_loss_lid:
+                epsilon = 1e-8
+                lid_normalized = lid / 65535.0
+                loss_lid = torch.abs(gray_alb - s1 * lid_normalized - b1) + torch.abs(gray_shd - s2 * (gray_alb/(lid_normalized + epsilon)) - b2)
+                loss += loss_lid_coeff * loss_lid.mean()
+            
+            if include_loss_alb_smoothness:
+                loss += loss_alb_smoothness_coeff * alb_smoothness_loss(pred_alb, 10, include_chroma_weights, luminance, chromaticity)
+            if include_loss_shading:
+                loss += loss_shading_coeff * shading_loss(pred_shd, img, 10)
+            loss.backward()
+            optimizer.step()
+            running_loss += loss.item()
+            for name, parameter in network.named_parameters():
+                if parameter.grad is not None:
+                    print(name,parameter[0:20])
+                    if (parameter.grad == 0).all():
+                        print("Yes")
+            # Logging (e.g., with wandb)
+            wandb.log({"batch_loss": loss.item()})
+
+        epoch_loss = running_loss / len(train_loader)
+        wandb.log({"epoch_train_loss": epoch_loss, "epoch": epoch})
+        print(f"Epoch {epoch+1}/{epochs}, Loss: {running_loss/len(train_loader)}")
+        
+        # Validation phase
+        network.eval()
+        val_running_loss = 0.0
+        with torch.no_grad():
+            for val_data in tqdm(val_loader):
+                # Load the validation data and transfer to GPU
+                img, norms, lid, _ = val_data
+                img, norms, lid = img.cuda(), norms.cuda(), lid.cuda()
+
+                # Forward pass for validation
+                pred_shd, pred_alb = network(img, norms, point_pos_in=1, ShaderOnly=False)
+                gray_alb, gray_shd = point_cloud_to_grayscale_torch(pred_alb), point_cloud_to_grayscale_torch(pred_shd)
+
+                # Reconstruct the point cloud for validation
+                reconstructed_pcd = reconstruct_image(pred_alb, pred_shd)
+                val_loss = 0
+
+                # Compute validation loss
+                if include_loss_recon:
+                    val_loss += loss_recon_coeff * criterion(reconstructed_pcd, img[:,3:6])
+                
+                if include_loss_lid:
+                    epsilon = 1e-8
+                    lid_normalized = lid / 65535.0
+                    loss_lid = torch.abs(gray_alb - s1 * lid_normalized - b1) + torch.abs(gray_shd - s2 * (gray_alb/(lid_normalized + epsilon)) - b2)
+                    val_loss += loss_lid_coeff * loss_lid.mean()
+
+                if include_loss_alb_smoothness:
+                    val_loss += loss_alb_smoothness_coeff * alb_smoothness_loss(pred_alb, 10, include_chroma_weights, luminance, chromaticity)
+                    
+                    val_loss += loss_alb_smoothness_coeff * alb_smoothness_loss(pred_alb, 10, include_chroma_weights, luminance, chromaticity)
+                    
+                if include_loss_shading:
+                    val_loss += loss_shading_coeff * shading_loss(pred_shd, img, 10)
+                    val_loss += loss_shading_coeff * shading_loss(pred_shd, img, 10)
+                
+                # Accumulate the validation loss
+                val_running_loss += val_loss.item()
+        
+        # Calculate average validation loss for the epoch
+        epoch_val_loss = val_running_loss / len(val_loader)
+
+        # Log validation loss to wandb
+        wandb.log({"epoch_val_loss": epoch_val_loss, "epoch": epoch})
+
+        print(f"Epoch {epoch+1}/{epochs}, Validation Loss: {epoch_val_loss}")
+
+def setup_network(model_path):
+    """
+    Set up and return the PointNet network.
+
+    Returns:
+    torch.nn.Module: The initialized PointNet network.
+    """
+    PoIntNet = PoInt_Net(k=3)
+    network = PoIntNet.cuda()
+
+    # Load the entire checkpoint
+    checkpoint = torch.load(model_path)
+
+    # Extract only the model's state_dict
+    if 'model_state_dict' in checkpoint:
+        network.load_state_dict(checkpoint['model_state_dict'])
+    else:
+        # If the model_state_dict key is not present, assume the entire file is the state_dict
+        network.load_state_dict(checkpoint)
+
+    return network
+
+def main_train():
+    """
+    Main training function. Parses command-line arguments, initializes the model,
+    dataloader, loss function, and optimizer, then starts the training process.
+    """
+    # Parse command-line arguments
+    parser = argparse.ArgumentParser()
+    parser.add_argument('--epochs', type=int, default=30, help='number of epochs to train for')
+    parser.add_argument('--batch_size', type=int, default=4, help='input batch size')
+    parser.add_argument('--lr', type=float, default=0.1, help='learning rate')
+    parser.add_argument('--batch_size', type=int, default=4, help='input batch size')
+    parser.add_argument('--lr', type=float, default=0.01, help='learning rate')
+
+    parser.add_argument('--workers', type=int, default=0, help='number of data loading workers')
+    parser.add_argument('--gpu_ids', type=str, default='0', help='choose GPU')
+    
+    parser.add_argument('--path_to_train_pc', type=str, default='./Data/pcd/pcd_split_0.5_train_test/', help='path to train data')
+    parser.add_argument('--path_to_train_nm', type=str, default='./Data/gts/nm_split_0.5_train_test/', help='path to train data')
+    parser.add_argument('--path_to_val_pc', type=str, default='./Data/pcd/pcd_split_0.5_val/', help='path to val data')
+    parser.add_argument('--path_to_val_nm', type=str, default='./Data/gts/nm_split_0.5_val/', help='path to val data')
+
+    parser.add_argument('--save_model_path', type=str, default='./pre_trained_model/shd_{lr:.4f}_{loss_shading_coeff:4f}.pth', help='path to save the trained model')
+    parser.add_argument('--save_model_path', type=str, default='./pre_trained_model/shd_{lr:.4f}_{loss_shading_coeff:4f}.pth', help='path to save the trained model')
+    
+    parser.add_argument('--include_loss_recon', type=bool, default=True, help='whether to include reconstruction loss in the total loss computation')
+    parser.add_argument('--include_loss_alb_smoothness', type=bool, default=False, help='whether to include albedo smoothness loss in the total loss computation')
+    parser.add_argument('--include_loss_lid', type=bool, default=False, help='whether to include loss_lid in the total loss computation')
+    parser.add_argument('--include_loss_shading', type=bool, default=False, help='whether to include shading loss in the total loss computation')
+    
+    parser.add_argument('--loss_recon_coeff', type=float, default=1.0, help='coefficient to scale the impact of recon_lid')
+    parser.add_argument('--loss_lid_coeff', type=float, default=1.0, help='coefficient to scale the impact of loss_lid')
+    parser.add_argument('--loss_alb_smoothness_coeff', type=float, default=1.0, help='coefficient to scale the impact of albedo smoothness loss')
+    parser.add_argument('--loss_shading_coeff', type=float, default=1.0, help='coefficient to scale the impact of shading loss')
+    parser.add_argument('--include_chroma_weights', type=bool, default=False, help='whether to include chroma weights in the total loss computation')
+    
+    opt = parser.parse_args()
+
+    extract_substring = lambda fp: fp[fp.rfind("/") + 1:fp.rfind(".")] if fp.rfind("/") != -1 and fp.rfind(".") != -1 and fp.rfind(".") > fp.rfind("/") else ""
+
+    if opt.include_loss_alb_smoothness == True and opt.include_loss_shading == False:
+        opt.save_model_path = f'./pre_trained_model/albedo_only_{opt.loss_alb_smoothness_coeff:4f}_{opt.lr:.4f}_{opt.batch_size}.pth'
+        wandb_name = extract_substring(opt.save_model_path)
+
+    if opt.include_loss_alb_smoothness == False and opt.include_loss_shading == True:
+        opt.save_model_path = f'./pre_trained_model/shading_only_{opt.loss_shading_coeff:4f}_{opt.lr:.4f}_{opt.batch_size}.pth'
+        wandb_name = extract_substring(opt.save_model_path)
+
+    if opt.include_loss_alb_smoothness == True and opt.include_chroma_weights == True:
+        opt.save_model_path = f'./pre_trained_model/albedo_chroma_{opt.loss_alb_smoothness_coeff:4f}_{opt.lr:.4f}_{opt.batch_size}.pth'
+        wandb_name = extract_substring(opt.save_model_path)
+    else:
+        wandb_name = f'recon_only_{opt.lr}_{opt.batch_size}'
+
+    
+    wandb.init(project="iid_pc", name =wandb_name ,config={
+    "epochs": opt.epochs,
+    "batch_size": opt.batch_size,
+    "learning_rate": opt.lr,
+    "loss_lid_coeff" : opt.loss_lid_coeff,
+    "s1_init": 1.0,
+    "s2_init": 1.0,
+    "b1_init": 0.0,
+    "b2_init": 0.0,
+})
+
+    config = wandb.config
+    # Set the GPU
+    os.environ["CUDA_VISIBLE_DEVICES"] = opt.gpu_ids
+
+    # Load dataset and create DataLoader
+    train_set = PcdIID_Recon(opt.path_to_train_pc, opt.path_to_train_nm, 
+                           train=True)
+    val_set = PcdIID_Recon(opt.path_to_val_pc, opt.path_to_val_nm, 
+                           train=False)
+    train_loader = torch.utils.data.DataLoader(train_set, batch_size=opt.batch_size, 
+                                             shuffle=False, num_workers=opt.workers, 
+                                             collate_fn=custom_collate_fn, drop_last=True)
+    print(len(train_loader))
+    val_loader = torch.utils.data.DataLoader(val_set, batch_size=opt.batch_size, 
+                                             shuffle=False, num_workers=opt.workers, 
+                                             collate_fn=custom_collate_fn, drop_last=True)
+    # Initialize the network
+    network = setup_network('./pre_trained_model/all_intrinsic.pth')
+    s1 = nn.Parameter(torch.tensor([1.0], device='cuda'))
+    s2 = nn.Parameter(torch.tensor([1.0], device='cuda'))
+    b1 = nn.Parameter(torch.tensor([0.0], device='cuda'))
+    b2 = nn.Parameter(torch.tensor([0.0], device='cuda'))
+
+    # Define the loss function and optimizer
+    criterion = nn.MSELoss(reduction = 'sum')
+    optimizer = optim.SGD([
+        {'params': network.parameters()},
+        {'params': [s1, s2, b1, b2]}
+    ], lr=opt.lr)
+
+    # Start the training    
+    train_model(network, train_loader, val_loader, optimizer, criterion, opt.epochs, s1, s2, b1, b2, opt.include_loss_recon, opt.include_loss_lid, opt.include_loss_alb_smoothness, opt.include_loss_shading, opt.include_chroma_weights, opt.loss_recon_coeff, opt.loss_lid_coeff, opt.loss_alb_smoothness_coeff, opt.loss_shading_coeff)
+
+    # Save the trained model
+    torch.save({
+        'model_state_dict': network.state_dict(),
+        's1': s1.item(),
+        's2': s2.item(),
+        'b1': b1.item(),
+        'b2': b2.item()
+    }, opt.save_model_path)
+
+    wandb.save(opt.save_model_path)
+    wandb.finish()
+
+if __name__ == "__main__":
+    main_train()